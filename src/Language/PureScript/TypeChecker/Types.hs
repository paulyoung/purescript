-----------------------------------------------------------------------------
--
-- Module      :  Language.PureScript.TypeChecker.Types
-- Copyright   :  (c) Phil Freeman 2013
-- License     :  MIT
--
-- Maintainer  :  Phil Freeman <paf31@cantab.net>
-- Stability   :  experimental
-- Portability :
--
-- |
-- This module implements the type checker
--
-----------------------------------------------------------------------------

{-# LANGUAGE FlexibleContexts, MultiParamTypeClasses #-}

module Language.PureScript.TypeChecker.Types (
    typesOf
) where

{-
  The following functions represent the corresponding type checking judgements:

    infer
      Synthesize a type for a value

    check
      Check a value has a given type

    checkProperties
      Check an object with a given type contains specified properties

    checkFunctionApplication
      Check a function of a given type returns a value of another type when applied to its arguments
-}

import Data.Either (lefts, rights)
import Data.List
import Data.Maybe (fromMaybe)
import Data.Monoid
import qualified Data.Map as M

import Control.Applicative
import Control.Monad.Error
import Control.Monad.State
import Control.Monad.Unify

import Language.PureScript.AST
import Language.PureScript.Environment
import Language.PureScript.Errors
import Language.PureScript.Kinds
import Language.PureScript.Names
import Language.PureScript.Pretty
import Language.PureScript.Traversals
import Language.PureScript.TypeChecker.Entailment
import Language.PureScript.TypeChecker.Kinds
import Language.PureScript.TypeChecker.Monad
import Language.PureScript.TypeChecker.Rows
import Language.PureScript.TypeChecker.Skolems
import Language.PureScript.TypeChecker.Subsumption
import Language.PureScript.TypeChecker.Synonyms
import Language.PureScript.TypeChecker.Unify
import Language.PureScript.TypeClassDictionaries
import Language.PureScript.Types
import qualified Language.PureScript.Constants as C

-- |
-- Infer the types of multiple mutually-recursive values, and return elaborated values including
-- type class dictionaries and type annotations.
--
typesOf :: Maybe ModuleName -> ModuleName -> [(Ident, Expr)] -> Check [(Ident, (Expr, Type))]
typesOf mainModuleName moduleName vals = do
  tys <- fmap tidyUp . liftUnify $ do
    (untyped, typed, dict, untypedDict) <- typeDictionaryForBindingGroup moduleName vals
    ds1 <- parU typed $ \e -> do
      triple@(_, (_, ty)) <- checkTypedBindingGroupElement moduleName e dict
      checkMain (fst e) ty
      return triple
    ds2 <- forM untyped $ \e -> do
      triple@(_, (_, ty)) <- typeForBindingGroupElement e dict untypedDict
      checkMain (fst e) ty
      return triple
    return $ ds1 ++ ds2

  forM tys $ \(ident, (val, ty)) -> do
    -- Replace type class dictionary placeholders with actual dictionaries
    val' <- replaceTypeClassDictionaries moduleName val
    -- Check skolem variables did not escape their scope
    skolemEscapeCheck val'
    -- Check rows do not contain duplicate labels
    checkDuplicateLabels val'
    -- Remove type synonyms placeholders, and replace
    -- top-level unification variables with named type variables.
    let val'' = overTypes desaturateAllTypeSynonyms val'
        ty' = varIfUnknown . desaturateAllTypeSynonyms $ ty
    return (ident, (val'', ty'))
  where
  -- Apply the substitution that was returned from runUnify to both types and (type-annotated) values
  tidyUp (ts, sub) = map (\(i, (val, ty)) -> (i, (overTypes (sub $?) val, sub $? ty))) ts
  -- If --main is enabled, need to check that `main` has type Eff eff a for some eff, a
  checkMain nm ty = when (Just moduleName == mainModuleName && nm == Ident C.main) $ do
    [eff, a] <- replicateM 2 fresh
    ty =?= TypeApp (TypeApp (TypeConstructor (Qualified (Just (ModuleName [ProperName "Control", ProperName "Monad", ProperName "Eff"])) (ProperName "Eff"))) eff) a

type TypeData = M.Map (ModuleName, Ident) (Type, NameKind, NameVisibility)

type UntypedData = [(Ident, Type)]

typeDictionaryForBindingGroup :: ModuleName -> [(Ident, Expr)] -> UnifyT Type Check ([(Ident, Expr)], [(Ident, (Expr, Type, Bool))], TypeData, UntypedData)
typeDictionaryForBindingGroup moduleName vals = do
  let
    -- Map each declaration to a name/value pair, with an optional type, if the declaration is typed
    es = map isTyped vals
    -- Filter the typed and untyped declarations
    untyped = lefts es
    typed = rights es
    -- Make a map of names to typed declarations
    typedDict = map (\(ident, (_, ty, _)) -> (ident, ty)) typed

  -- Create fresh unification variables for the types of untyped declarations
  untypedNames <- replicateM (length untyped) fresh

  let
    -- Make a map of names to the unification variables of untyped declarations
    untypedDict = zip (map fst untyped) untypedNames
    -- Create the dictionary of all name/type pairs, which will be added to the environment during type checking
    dict = M.fromList (map (\(ident, ty) -> ((moduleName, ident), (ty, LocalVariable, Undefined))) $ typedDict ++ untypedDict)
  return (untyped, typed, dict, untypedDict)

checkTypedBindingGroupElement :: ModuleName -> (Ident, (Expr, Type, Bool)) -> TypeData ->  UnifyT Type Check (Ident, (Expr, Type))
checkTypedBindingGroupElement mn (ident, (val', ty, checkType)) dict = do
  -- Replace type wildcards
  ty' <- replaceTypeWildcards ty
  -- Kind check
  (kind, args) <- liftCheck $ kindOfWithScopedVars ty
  checkTypeKind kind
  -- Check the type with the new names in scope
  ty'' <- introduceSkolemScope <=< replaceAllTypeSynonyms <=< replaceTypeWildcards $ ty'
  val'' <- if checkType
           then withScopedTypeVars mn args $ bindNames dict $ TypedValue True <$> check val' ty'' <*> pure ty''
           else return (TypedValue False val' ty'')
  return (ident, (val'', ty''))

typeForBindingGroupElement :: (Ident, Expr) -> TypeData -> UntypedData -> UnifyT Type Check (Ident, (Expr, Type))
typeForBindingGroupElement (ident, val) dict untypedDict = do
  -- Infer the type with the new names in scope
  TypedValue _ val' ty <- bindNames dict $ infer val
  ty =?= fromMaybe (error "name not found in dictionary") (lookup ident untypedDict)
  return (ident, (TypedValue True val' ty, ty))

-- |
-- Check if a value contains a type annotation
--
isTyped :: (Ident, Expr) -> Either (Ident, Expr) (Ident, (Expr, Type, Bool))
isTyped (name, TypedValue checkType value ty) = Right (name, (value, ty, checkType))
isTyped (name, value) = Left (name, value)

-- |
-- Map a function over type annotations appearing inside a value
--
overTypes :: (Type -> Type) -> Expr -> Expr
overTypes f = let (_, f', _) = everywhereOnValues id g id in f'
  where
  g :: Expr -> Expr
  g (TypedValue checkTy val t) = TypedValue checkTy val (f t)
  g (TypeClassDictionary b (nm, tys) sco) = TypeClassDictionary b (nm, map f tys) sco
  g other = other

-- |
-- Replace type class dictionary placeholders with inferred type class dictionaries
--
replaceTypeClassDictionaries :: ModuleName -> Expr -> Check Expr
replaceTypeClassDictionaries mn =
  let (_, f, _) = everywhereOnValuesTopDownM return go return
  in f
  where
  go (TypeClassDictionary trySuperclasses constraint dicts) = do
    env <- getEnv
    entails env mn dicts constraint trySuperclasses
  go other = return other

-- |
-- Check the kind of a type, failing if it is not of kind *.
--
checkTypeKind :: Kind -> UnifyT t Check ()
checkTypeKind kind = guardWith (strMsg $ "Expected type of kind *, was " ++ prettyPrintKind kind) $ kind == Star

-- |
-- Remove any ForAlls and ConstrainedType constructors in a type by introducing new unknowns
-- or TypeClassDictionary values.
--
-- This is necessary during type checking to avoid unifying a polymorphic type with a
-- unification variable.
--
instantiatePolyTypeWithUnknowns :: Expr -> Type -> UnifyT Type Check (Expr, Type)
instantiatePolyTypeWithUnknowns val (ForAll ident ty _) = do
  ty' <- replaceVarWithUnknown ident ty
  instantiatePolyTypeWithUnknowns val ty'
instantiatePolyTypeWithUnknowns val (ConstrainedType constraints ty) = do
   dicts <- getTypeClassDictionaries
   (_, ty') <- instantiatePolyTypeWithUnknowns (error "Types under a constraint cannot themselves be constrained") ty
   return (foldl App val (map (flip (TypeClassDictionary True) dicts) constraints), ty')
instantiatePolyTypeWithUnknowns val ty = return (val, ty)

-- |
-- Infer a type for a value, rethrowing any error to provide a more useful error message
--
infer :: Expr -> UnifyT Type Check Expr
infer val = rethrow (mkErrorStack "Error inferring type of value" (Just (ExprError val)) <>) $ infer' val

-- |
-- Infer a type for a value
--
infer' :: Expr -> UnifyT Type Check Expr
infer' v@(NumericLiteral _) = return $ TypedValue True v tyNumber
infer' v@(StringLiteral _) = return $ TypedValue True v tyString
infer' v@(BooleanLiteral _) = return $ TypedValue True v tyBoolean
infer' (ArrayLiteral vals) = do
  ts <- mapM infer vals
  els <- fresh
  forM_ ts $ \(TypedValue _ _ t) -> els =?= t
  return $ TypedValue True (ArrayLiteral ts) (TypeApp tyArray els)
infer' (ObjectLiteral ps) = do
  ensureNoDuplicateProperties ps
  ts <- mapM (infer . snd) ps
  let fields = zipWith (\name (TypedValue _ _ t) -> (name, t)) (map fst ps) ts
      ty = TypeApp tyObject $ rowFromList (fields, REmpty)
  return $ TypedValue True (ObjectLiteral (zip (map fst ps) ts)) ty
infer' (ObjectUpdate o ps) = do
  ensureNoDuplicateProperties ps
  row <- fresh
  newVals <- zipWith (\(name, _) t -> (name, t)) ps <$> mapM (infer . snd) ps
  let newTys = map (\(name, TypedValue _ _ ty) -> (name, ty)) newVals
  oldTys <- zip (map fst ps) <$> replicateM (length ps) fresh
  let oldTy = TypeApp tyObject $ rowFromList (oldTys, row)
  o' <- TypedValue True <$> check o oldTy <*> pure oldTy
  return $ TypedValue True (ObjectUpdate o' newVals) $ TypeApp tyObject $ rowFromList (newTys, row)
infer' (Accessor prop val) = do
  typed@(TypedValue _ _ objTy) <- infer val
  propTy <- inferProperty objTy prop
  case propTy of
    Nothing -> do
      field <- fresh
      rest <- fresh
      _ <- subsumes Nothing objTy (TypeApp tyObject (RCons prop field rest))
      return $ TypedValue True (Accessor prop typed) field
    Just ty -> return $ TypedValue True (Accessor prop typed) ty
infer' (Abs (Left arg) ret) = do
  ty <- fresh
  Just moduleName <- checkCurrentModule <$> get
  makeBindingGroupVisible $ bindLocalVariables moduleName [(arg, ty, Defined)] $ do
    body@(TypedValue _ _ bodyTy) <- infer' ret
    return $ TypedValue True (Abs (Left arg) body) $ function ty bodyTy
infer' (Abs (Right _) _) = error "Binder was not desugared"
infer' (App f arg) = do
  f'@(TypedValue _ _ ft) <- infer f
  (ret, app) <- checkFunctionApplication f' ft arg Nothing
  return $ TypedValue True app ret
infer' (Var var) = do
  Just moduleName <- checkCurrentModule <$> get
  checkVisibility moduleName var
  ty <- introduceSkolemScope <=< replaceAllTypeSynonyms <=< replaceTypeWildcards <=< lookupVariable moduleName $ var
  case ty of
    ConstrainedType constraints ty' -> do
      dicts <- getTypeClassDictionaries
      return $ TypedValue True (foldl App (Var var) (map (flip (TypeClassDictionary True) dicts) constraints)) ty'
    _ -> return $ TypedValue True (Var var) ty
infer' v@(Constructor c) = do
  env <- getEnv
  case M.lookup c (dataConstructors env) of
    Nothing -> throwError . strMsg $ "Constructor " ++ show c ++ " is undefined"
<<<<<<< HEAD
    Just (_, _, ty, _) -> do ty' <- introduceSkolemScope <=< replaceAllTypeSynonyms $ ty
                             return $ TypedValue True v ty'
=======
    Just (_, _, ty) -> do (v', ty') <- sndM (introduceSkolemScope <=< replaceAllTypeSynonyms) <=< instantiatePolyTypeWithUnknowns v $ ty
                          return $ TypedValue True v' ty'
>>>>>>> d844d147
infer' (Case vals binders) = do
  ts <- mapM infer vals
  ret <- fresh
  binders' <- checkBinders (map (\(TypedValue _ _ t) -> t) ts) ret binders
  return $ TypedValue True (Case ts binders') ret
infer' (IfThenElse cond th el) = do
  cond' <- check cond tyBoolean
  v2@(TypedValue _ _ t2) <- infer th
  v3@(TypedValue _ _ t3) <- infer el
  (v2', v3', t) <- meet v2 v3 t2 t3
  return $ TypedValue True (IfThenElse cond' v2' v3') t
infer' (Let ds val) = do
  (ds', val'@(TypedValue _ _ valTy)) <- inferLetBinding [] ds val infer
  return $ TypedValue True (Let ds' val') valTy
infer' (SuperClassDictionary className tys) = do
  dicts <- getTypeClassDictionaries
  return $ TypeClassDictionary False (className, tys) dicts
infer' (TypedValue checkType val ty) = do
  Just moduleName <- checkCurrentModule <$> get
  (kind, args) <- liftCheck $ kindOfWithScopedVars ty
  checkTypeKind kind
  ty' <- introduceSkolemScope <=< replaceAllTypeSynonyms <=< replaceTypeWildcards $ ty
  val' <- if checkType then withScopedTypeVars moduleName args (check val ty') else return val
  return $ TypedValue True val' ty'
infer' (PositionedValue pos _ val) = rethrowWithPosition pos $ infer' val
infer' _ = error "Invalid argument to infer"

inferLetBinding :: [Declaration] -> [Declaration] -> Expr -> (Expr -> UnifyT Type Check Expr) -> UnifyT Type Check ([Declaration], Expr)
inferLetBinding seen [] ret j = (,) seen <$> makeBindingGroupVisible (j ret)
inferLetBinding seen (ValueDeclaration ident nameKind [] (Right (tv@(TypedValue checkType val ty))) : rest) ret j = do
  Just moduleName <- checkCurrentModule <$> get
  (kind, args) <- liftCheck $ kindOfWithScopedVars ty
  checkTypeKind kind
  let dict = M.singleton (moduleName, ident) (ty, nameKind, Undefined)
  ty' <- introduceSkolemScope <=< replaceAllTypeSynonyms <=< replaceTypeWildcards $ ty
  TypedValue _ val' ty'' <- if checkType then withScopedTypeVars moduleName args (bindNames dict (check val ty')) else return tv
  bindNames (M.singleton (moduleName, ident) (ty'', nameKind, Defined)) $ inferLetBinding (seen ++ [ValueDeclaration ident nameKind [] (Right (TypedValue checkType val' ty''))]) rest ret j
inferLetBinding seen (ValueDeclaration ident nameKind [] (Right val) : rest) ret j = do
  valTy <- fresh
  Just moduleName <- checkCurrentModule <$> get
  let dict = M.singleton (moduleName, ident) (valTy, nameKind, Undefined)
  TypedValue _ val' valTy' <- bindNames dict $ infer val
  valTy =?= valTy'
  bindNames (M.singleton (moduleName, ident) (valTy', nameKind, Defined)) $ inferLetBinding (seen ++ [ValueDeclaration ident nameKind [] (Right val')]) rest ret j
inferLetBinding seen (BindingGroupDeclaration ds : rest) ret j = do
  Just moduleName <- checkCurrentModule <$> get
  (untyped, typed, dict, untypedDict) <- typeDictionaryForBindingGroup moduleName (map (\(i, _, v) -> (i, v)) ds)
  ds1' <- parU typed $ \e -> checkTypedBindingGroupElement moduleName e dict
  ds2' <- forM untyped $ \e -> typeForBindingGroupElement e dict untypedDict
  let ds' = [(ident, LocalVariable, val') | (ident, (val', _)) <- ds1' ++ ds2']
  makeBindingGroupVisible $ bindNames dict $ inferLetBinding (seen ++ [BindingGroupDeclaration ds']) rest ret j
inferLetBinding seen (PositionedDeclaration pos com d : ds) ret j = rethrowWithPosition pos $ do
  (d' : ds', val') <- inferLetBinding seen (d : ds) ret j
  return (PositionedDeclaration pos com d' : ds', val')
inferLetBinding _ _ _ _ = error "Invalid argument to inferLetBinding"

-- |
-- Infer the type of a property inside a record with a given type
--
inferProperty :: Type -> String -> UnifyT Type Check (Maybe Type)
inferProperty (TypeApp obj row) prop | obj == tyObject = do
  let (props, _) = rowToList row
  return $ lookup prop props
inferProperty (SaturatedTypeSynonym name args) prop = do
  replaced <- introduceSkolemScope <=< expandTypeSynonym name $ args
  inferProperty replaced prop
inferProperty (ForAll ident ty _) prop = do
  replaced <- replaceVarWithUnknown ident ty
  inferProperty replaced prop
inferProperty _ _ = return Nothing

-- |
-- Infer the types of variables brought into scope by a binder
--
inferBinder :: Type -> Binder -> UnifyT Type Check (M.Map Ident Type)
inferBinder _ NullBinder = return M.empty
inferBinder val (StringBinder _) = val =?= tyString >> return M.empty
inferBinder val (NumberBinder _) = val =?= tyNumber >> return M.empty
inferBinder val (BooleanBinder _) = val =?= tyBoolean >> return M.empty
inferBinder val (VarBinder name) = return $ M.singleton name val
inferBinder val (ConstructorBinder ctor binders) = do
  env <- getEnv
  case M.lookup ctor (dataConstructors env) of
    Just (_, _, ty, _) -> do
      (_, fn) <- instantiatePolyTypeWithUnknowns (error "Data constructor types cannot contain constraints") ty
      fn' <- introduceSkolemScope <=< replaceAllTypeSynonyms $ fn
      go binders fn'
        where
        go [] ty' = do
          _ <- subsumes Nothing val ty'
          return M.empty
        go (binder : binders') (TypeApp (TypeApp t obj) ret) | t == tyFunction =
          M.union <$> inferBinder obj binder <*> go binders' ret
        go _ _ = throwError . strMsg $ "Wrong number of arguments to constructor " ++ show ctor
    _ -> throwError . strMsg $ "Constructor " ++ show ctor ++ " is not defined"
inferBinder val (ObjectBinder props) = do
  row <- fresh
  rest <- fresh
  m1 <- inferRowProperties row rest props
  val =?= TypeApp tyObject row
  return m1
  where
  inferRowProperties :: Type -> Type -> [(String, Binder)] -> UnifyT Type Check (M.Map Ident Type)
  inferRowProperties nrow row [] = nrow =?= row >> return M.empty
  inferRowProperties nrow row ((name, binder):binders) = do
    propTy <- fresh
    m1 <- inferBinder propTy binder
    m2 <- inferRowProperties nrow (RCons name propTy row) binders
    return $ m1 `M.union` m2
inferBinder val (ArrayBinder binders) = do
  el <- fresh
  m1 <- M.unions <$> mapM (inferBinder el) binders
  val =?= TypeApp tyArray el
  return m1
inferBinder val (ConsBinder headBinder tailBinder) = do
  el <- fresh
  m1 <- inferBinder el headBinder
  m2 <- inferBinder val tailBinder
  val =?= TypeApp tyArray el
  return $ m1 `M.union` m2
inferBinder val (NamedBinder name binder) = do
  m <- inferBinder val binder
  return $ M.insert name val m
inferBinder val (PositionedBinder pos _ binder) =
  rethrowWithPosition pos $ inferBinder val binder

-- |
-- Check the types of the return values in a set of binders in a case statement
--
checkBinders :: [Type] -> Type -> [CaseAlternative] -> UnifyT Type Check [CaseAlternative]
checkBinders _ _ [] = return []
checkBinders nvals ret (CaseAlternative binders result : bs) = do
  guardWith (strMsg "Overlapping binders in case statement") $
    let ns = concatMap binderNames binders in length (nub ns) == length ns
  Just moduleName <- checkCurrentModule <$> get
  m1 <- M.unions <$> zipWithM inferBinder nvals binders
  r <- bindLocalVariables moduleName [ (name, ty, Defined) | (name, ty) <- M.toList m1 ] $
    CaseAlternative binders <$>
      case result of
        Left gs -> do
          gs' <- forM gs $ \(grd, val) -> do
            grd' <- check grd tyBoolean
            val' <- TypedValue True <$> check val ret <*> pure ret
            return (grd', val')
          return $ Left gs'
        Right val -> do
          val' <- TypedValue True <$> check val ret <*> pure ret
          return $ Right val'
  rs <- checkBinders nvals ret bs
  return $ r : rs

-- |
-- Check the type of a value, rethrowing errors to provide a better error message
--
check :: Expr -> Type -> UnifyT Type Check Expr
check val ty = rethrow (mkErrorStack errorMessage (Just (ExprError val)) <>) $ check' val ty
  where
  errorMessage =
    "Error checking type of term " ++
    prettyPrintValue val ++
    " against type " ++
    prettyPrintType ty

-- |
-- Check the type of a value
--
check' :: Expr -> Type -> UnifyT Type Check Expr
check' val (ForAll ident ty _) = do
  scope <- newSkolemScope
  sko <- newSkolemConstant
  let sk = skolemize ident sko scope ty
  let skVal = skolemizeTypesInValue ident sko scope val
  val' <- check skVal sk
  return $ TypedValue True val' (ForAll ident ty (Just scope))
check' val t@(ConstrainedType constraints ty) = do
  dictNames <- forM constraints $ \(Qualified _ (ProperName className), _) -> do
    n <- liftCheck freshDictionaryName
    return $ Ident $ "__dict_" ++ className ++ "_" ++ show n
  val' <- makeBindingGroupVisible $ withTypeClassDictionaries (zipWith (\name (className, instanceTy) ->
    TypeClassDictionaryInScope name className instanceTy Nothing TCDRegular False) (map (Qualified Nothing) dictNames)
      constraints) $ check val ty
  return $ TypedValue True (foldr (Abs . Left) val' dictNames) t
check' val (SaturatedTypeSynonym name args) = do
  ty <- introduceSkolemScope <=< expandTypeSynonym name $ args
  check val ty
check' val u@(TUnknown _) = do
  val'@(TypedValue _ _ ty) <- infer val
  -- Don't unify an unknown with an inferred polytype
  (val'', ty') <- instantiatePolyTypeWithUnknowns val' ty
  ty' =?= u
  return $ TypedValue True val'' ty'
check' v@(NumericLiteral _) t | t == tyNumber =
  return $ TypedValue True v t
check' v@(StringLiteral _) t | t == tyString =
  return $ TypedValue True v t
check' v@(BooleanLiteral _) t | t == tyBoolean =
  return $ TypedValue True v t
check' (ArrayLiteral vals) t@(TypeApp a ty) = do
  a =?= tyArray
  array <- ArrayLiteral <$> forM vals (`check` ty)
  return $ TypedValue True array t
check' (Abs (Left arg) ret) ty@(TypeApp (TypeApp t argTy) retTy) = do
  t =?= tyFunction
  Just moduleName <- checkCurrentModule <$> get
  ret' <- makeBindingGroupVisible $ bindLocalVariables moduleName [(arg, argTy, Defined)] $ check ret retTy
  return $ TypedValue True (Abs (Left arg) ret') ty
check' (Abs (Right _) _) _ = error "Binder was not desugared"
check' (App f arg) ret = do
  f'@(TypedValue _ _ ft) <- infer f
  (_, app) <- checkFunctionApplication f' ft arg (Just ret)
  return $ TypedValue True app ret
check' v@(Var var) ty = do
  Just moduleName <- checkCurrentModule <$> get
  checkVisibility moduleName var
  repl <- introduceSkolemScope <=< replaceAllTypeSynonyms <=< lookupVariable moduleName $ var
  ty' <- introduceSkolemScope <=< replaceAllTypeSynonyms <=< replaceTypeWildcards $ ty
  v' <- subsumes (Just v) repl ty'
  case v' of
    Nothing -> throwError . strMsg $ "Unable to check type subsumption"
    Just v'' -> return $ TypedValue True v'' ty'
check' (SuperClassDictionary className tys) _ = do
  {-
  -- Here, we replace a placeholder for a superclass dictionary with a regular
  -- TypeClassDictionary placeholder. The reason we do this is that it is necessary to have the
  -- correct super instance dictionaries in scope, and these are not available when the type class
  -- declaration gets desugared.
  --
  -- Note also that the first argument to TypeClassDictionary is False, meaning we _do not_ want
  -- to consider superclass instances when searching for this dictionary - doing so might lead
  -- to traversing a cycle in the instance graph.
  -}
  dicts <- getTypeClassDictionaries
  return $ TypeClassDictionary False (className, tys) dicts
check' (TypedValue checkType val ty1) ty2 = do
  Just moduleName <- checkCurrentModule <$> get
  (kind, args) <- liftCheck $ kindOfWithScopedVars ty1
  checkTypeKind kind
  ty1' <- introduceSkolemScope <=< replaceAllTypeSynonyms <=< replaceTypeWildcards $ ty1
  ty2' <- introduceSkolemScope <=< replaceAllTypeSynonyms <=< replaceTypeWildcards $ ty2
  val' <- subsumes (Just val) ty1' ty2'
  case val' of
    Nothing -> throwError . strMsg $ "Unable to check type subsumption"
    Just val'' -> do
      val''' <- if checkType then withScopedTypeVars moduleName args (check val'' ty2') else return val''
      return $ TypedValue checkType (TypedValue True val''' ty1') ty2'
check' (Case vals binders) ret = do
  vals' <- mapM infer vals
  let ts = map (\(TypedValue _ _ t) -> t) vals'
  binders' <- checkBinders ts ret binders
  return $ TypedValue True (Case vals' binders') ret
check' (IfThenElse cond th el) ty = do
  cond' <- check cond tyBoolean
  th' <- check th ty
  el' <- check el ty
  return $ TypedValue True (IfThenElse cond' th' el') ty
check' (ObjectLiteral ps) t@(TypeApp obj row) | obj == tyObject = do
  ensureNoDuplicateProperties ps
  ps' <- checkProperties ps row False
  return $ TypedValue True (ObjectLiteral ps') t
check' (TypeClassDictionaryConstructorApp name ps) t = do
  ps' <- check' ps t
  return $ TypedValue True (TypeClassDictionaryConstructorApp name ps') t
check' (ObjectUpdate obj ps) t@(TypeApp o row) | o == tyObject = do
  ensureNoDuplicateProperties ps
  -- We need to be careful to avoid duplicate labels here.
  -- We check _obj_ agaist the type _t_ with the types in _ps_ replaced with unknowns.
  let (propsToCheck, rest) = rowToList row
      (removedProps, remainingProps) = partition (\(p, _) -> p `elem` map fst ps) propsToCheck
  us <- zip (map fst removedProps) <$> replicateM (length ps) fresh
  obj' <- check obj (TypeApp tyObject (rowFromList (us ++ remainingProps, rest)))
  ps' <- checkProperties ps row True
  return $ TypedValue True (ObjectUpdate obj' ps') t
check' (Accessor prop val) ty = do
  rest <- fresh
  val' <- check val (TypeApp tyObject (RCons prop ty rest))
  return $ TypedValue True (Accessor prop val') ty
check' (Constructor c) ty = do
  env <- getEnv
  case M.lookup c (dataConstructors env) of
    Nothing -> throwError . strMsg $ "Constructor " ++ show c ++ " is undefined"
    Just (_, _, ty1, _) -> do
      repl <- introduceSkolemScope <=< replaceAllTypeSynonyms $ ty1
      _ <- subsumes Nothing repl ty
      return $ TypedValue True (Constructor c) ty
check' (Let ds val) ty = do
  (ds', val') <- inferLetBinding [] ds val (`check` ty)
  return $ TypedValue True (Let ds' val') ty
check' val ty | containsTypeSynonyms ty = do
  ty' <- introduceSkolemScope <=< expandAllTypeSynonyms <=< replaceTypeWildcards $ ty
  check val ty'
check' val kt@(KindedType ty kind) = do
  checkTypeKind kind
  val' <- check' val ty
  return $ TypedValue True val' kt
check' (PositionedValue pos _ val) ty =
  rethrowWithPosition pos $ check' val ty
check' val ty = throwError $ mkErrorStack ("Expr does not have type " ++ prettyPrintType ty) (Just (ExprError val))

containsTypeSynonyms :: Type -> Bool
containsTypeSynonyms = everythingOnTypes (||) go where
  go (SaturatedTypeSynonym _ _) = True
  go _ = False

-- |
-- Check the type of a collection of named record fields
--
-- The @lax@ parameter controls whether or not every record member has to be provided. For object updates, this is not the case.
--
checkProperties :: [(String, Expr)] -> Type -> Bool -> UnifyT Type Check [(String, Expr)]
checkProperties ps row lax = let (ts, r') = rowToList row in go ps ts r' where
  go [] [] REmpty = return []
  go [] [] u@(TUnknown _) 
    | lax = return []
    | otherwise = do u =?= REmpty
                     return []
  go [] [] Skolem{} | lax = return []
  go [] ((p, _): _) _ | lax = return []
                      | otherwise = throwError $ mkErrorStack ("Object does not have property " ++ p) (Just (ExprError (ObjectLiteral ps)))
  go ((p,_):_) [] REmpty = throwError $ mkErrorStack ("Property " ++ p ++ " is not present in closed object type " ++ prettyPrintRow row) (Just (ExprError (ObjectLiteral ps)))
  go ((p,v):ps') ts r =
    case lookup p ts of
      Nothing -> do
        v'@(TypedValue _ _ ty) <- infer v
        rest <- fresh
        r =?= RCons p ty rest
        ps'' <- go ps' ts rest
        return $ (p, v') : ps''
      Just ty -> do
        v' <- check v ty
        ps'' <- go ps' (delete (p, ty) ts) r
        return $ (p, v') : ps''
  go _ _ _ = throwError $ mkErrorStack ("Object does not have type " ++ prettyPrintType (TypeApp tyObject row)) (Just (ExprError (ObjectLiteral ps)))

-- |
-- Check the type of a function application, rethrowing errors to provide a better error message
--
checkFunctionApplication :: Expr -> Type -> Expr -> Maybe Type -> UnifyT Type Check (Type, Expr)
checkFunctionApplication fn fnTy arg ret = rethrow (mkErrorStack errorMessage (Just (ExprError fn)) <>) $ do
  subst <- unifyCurrentSubstitution <$> UnifyT get
  checkFunctionApplication' fn (subst $? fnTy) arg (($?) subst <$> ret)
  where
  errorMessage = "Error applying function of type "
    ++ prettyPrintType fnTy
    ++ " to argument " ++ prettyPrintValue arg

-- |
-- Check the type of a function application
--
checkFunctionApplication' :: Expr -> Type -> Expr -> Maybe Type -> UnifyT Type Check (Type, Expr)
checkFunctionApplication' fn (TypeApp (TypeApp tyFunction' argTy) retTy) arg ret = do
  tyFunction' =?= tyFunction
  arg' <- check arg argTy
  case ret of
    Nothing -> return (retTy, App fn arg')
    Just ret' -> do
      Just app' <- subsumes (Just (App fn arg')) retTy ret'
      return (retTy, app')
checkFunctionApplication' fn (ForAll ident ty _) arg ret = do
  replaced <- replaceVarWithUnknown ident ty
  checkFunctionApplication fn replaced arg ret
checkFunctionApplication' fn u@(TUnknown _) arg ret = do
  arg' <- do
    TypedValue _ arg' t <- infer arg
    (arg'', t') <- instantiatePolyTypeWithUnknowns arg' t
    return $ TypedValue True arg'' t'
  let ty = (\(TypedValue _ _ t) -> t) arg'
  ret' <- maybe fresh return ret
  u =?= function ty ret'
  return (ret', App fn arg')
checkFunctionApplication' fn (SaturatedTypeSynonym name tyArgs) arg ret = do
  ty <- introduceSkolemScope <=< expandTypeSynonym name $ tyArgs
  checkFunctionApplication fn ty arg ret
checkFunctionApplication' fn (KindedType ty _) arg ret =
  checkFunctionApplication fn ty arg ret
checkFunctionApplication' fn (ConstrainedType constraints fnTy) arg ret = do
  dicts <- getTypeClassDictionaries
  checkFunctionApplication' (foldl App fn (map (flip (TypeClassDictionary True) dicts) constraints)) fnTy arg ret
checkFunctionApplication' fn fnTy dict@TypeClassDictionary{} _ =
  return (fnTy, App fn dict)
checkFunctionApplication' _ fnTy arg _ = throwError . strMsg $ "Cannot apply a function of type "
  ++ prettyPrintType fnTy
  ++ " to argument " ++ prettyPrintValue arg

-- |
-- Compute the meet of two types, i.e. the most general type which both types subsume.
-- TODO: handle constrained types
--
meet :: Expr -> Expr -> Type -> Type -> UnifyT Type Check (Expr, Expr, Type)
meet e1 e2 (ForAll ident t1 _) t2 = do
  t1' <- replaceVarWithUnknown ident t1
  meet e1 e2 t1' t2
meet e1 e2 t1 (ForAll ident t2 _) = do
  t2' <- replaceVarWithUnknown ident t2
  meet e1 e2 t1 t2'
meet e1 e2 t1 t2 = do
  t1 =?= t2
  return (e1, e2, t1)

-- |
-- Ensure a set of property names and value does not contain duplicate labels
--
ensureNoDuplicateProperties :: (Error e, MonadError e m) => [(String, Expr)] -> m ()
ensureNoDuplicateProperties ps = guardWith (strMsg "Duplicate property names") $ length (nub . map fst $ ps) == length ps<|MERGE_RESOLUTION|>--- conflicted
+++ resolved
@@ -270,13 +270,8 @@
   env <- getEnv
   case M.lookup c (dataConstructors env) of
     Nothing -> throwError . strMsg $ "Constructor " ++ show c ++ " is undefined"
-<<<<<<< HEAD
-    Just (_, _, ty, _) -> do ty' <- introduceSkolemScope <=< replaceAllTypeSynonyms $ ty
-                             return $ TypedValue True v ty'
-=======
-    Just (_, _, ty) -> do (v', ty') <- sndM (introduceSkolemScope <=< replaceAllTypeSynonyms) <=< instantiatePolyTypeWithUnknowns v $ ty
-                          return $ TypedValue True v' ty'
->>>>>>> d844d147
+    Just (_, _, ty, _) -> do (v', ty') <- sndM (introduceSkolemScope <=< replaceAllTypeSynonyms) <=< instantiatePolyTypeWithUnknowns v $ ty
+                             return $ TypedValue True v' ty'
 infer' (Case vals binders) = do
   ts <- mapM infer vals
   ret <- fresh
@@ -588,7 +583,7 @@
 checkProperties :: [(String, Expr)] -> Type -> Bool -> UnifyT Type Check [(String, Expr)]
 checkProperties ps row lax = let (ts, r') = rowToList row in go ps ts r' where
   go [] [] REmpty = return []
-  go [] [] u@(TUnknown _) 
+  go [] [] u@(TUnknown _)
     | lax = return []
     | otherwise = do u =?= REmpty
                      return []
